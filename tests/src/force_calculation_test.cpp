--- conflicted
+++ resolved
@@ -148,15 +148,9 @@
   // initialize variables
   auto vel_e = gc::EigenMap<double, 3>(f.vel);
   auto pos_e = gc::EigenMap<double, 3>(f.vpg->inputVertexPositions);
-<<<<<<< HEAD
   const EigenVectorX3dr current_pos = toMatrix(f.vpg->inputVertexPositions);
   const EigenVectorX1d current_proteinDensity = toMatrix(f.proteinDensity);
-  const double tolerance = 1e-4;
-=======
-  const EigenVectorX3D current_pos = f.F.toMatrix(f.vpg->inputVertexPositions);
-  const EigenVectorX1D current_proteinDensity = f.F.toMatrix(f.proteinDensity);
   const double tolerance = 1e-3;
->>>>>>> b0521a05
   double expectedEnergyDecrease = 0;
   double actualEnergyDecrease = 0;
   double difference = 0;
