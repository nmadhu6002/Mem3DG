// Membrane Dynamics in 3D using Discrete Differential Geometry (Mem3DG)
//
// This Source Code Form is subject to the terms of the Mozilla Public
// License, v. 2.0. If a copy of the MPL was not distributed with this
// file, You can obtain one at http://mozilla.org/MPL/2.0/.
//
// Copyright (c) 2020:
//     Laboratory for Computational Cellular Mechanobiology
//     Cuncheng Zhu (cuzhu@eng.ucsd.edu)
//     Christopher T. Lee (ctlee@ucsd.edu)
//     Ravi Ramamoorthi (ravir@cs.ucsd.edu)
//     Padmini Rangamani (prangamani@eng.ucsd.edu)
//

#pragma once

// #include <cassert>

#include <geometrycentral/surface/halfedge_mesh.h>
#include <geometrycentral/surface/heat_method_distance.h>
#include <geometrycentral/surface/intrinsic_geometry_interface.h>
#include <geometrycentral/surface/meshio.h>
#include <geometrycentral/surface/rich_surface_mesh_data.h>
#include <geometrycentral/surface/surface_mesh.h>
#include <geometrycentral/surface/vertex_position_geometry.h>
#include <geometrycentral/utilities/eigen_interop_helpers.h>

#include <Eigen/Core>
#include <Eigen/SparseLU>

#include <pcg_random.hpp>
#include <random>

#include <math.h>
#include <vector>

#include "geometrycentral/surface/halfedge_element_types.h"
#include "geometrycentral/surface/manifold_surface_mesh.h"
#include "geometrycentral/utilities/vector2.h"
#include "geometrycentral/utilities/vector3.h"

#include "mem3dg/constants.h"
#include "mem3dg/macros.h"
#include "mem3dg/mesh_io.h"
#include "mem3dg/meshops.h"
#include "mem3dg/solver/mesh_mutator.h"
#include "mem3dg/type_utilities.h"

namespace gc = ::geometrycentral;
namespace gcs = ::geometrycentral::surface;

namespace mem3dg {

namespace solver {

struct Forces {
  /// Cached mesh of interest
  gcs::ManifoldSurfaceMesh &mesh;
  /// Embedding and other geometric details
  gcs::VertexPositionGeometry &vpg;

  /// Cached bending force
  gcs::VertexData<double> bendingForce;
  /// Cached tension-induced capillary force
  gcs::VertexData<double> capillaryForce;
  /// Cached interfacial line tension force
  gcs::VertexData<double> lineCapillaryForce;
  /// Cached externally-applied force
  gcs::VertexData<double> externalForce;
  /// Cached osmotic force
  gcs::VertexData<double> osmoticForce;
  /// Cached mechanical force
  gcs::VertexData<double> mechanicalForce;
  /// Cached osmotic pressure
  double osmoticPressure;
  /// Cached Surface tension
  double surfaceTension;

  /// Cached bending force
  gcs::VertexData<gc::Vector3> bendingForceVec;
  /// Cached bending force areaGrad component
  gcs::VertexData<gc::Vector3> bendingForceVec_areaGrad;
  /// Cached bending force gaussVec component
  gcs::VertexData<gc::Vector3> bendingForceVec_gaussVec;
  /// Cached bending force schlafliVec component
  gcs::VertexData<gc::Vector3> bendingForceVec_schlafliVec;

  /// Cached tension-induced capillary force
  gcs::VertexData<gc::Vector3> capillaryForceVec;
  /// Cached osmotic force
  gcs::VertexData<gc::Vector3> osmoticForceVec;
  /// Cached Dirichlet energy driven force
  gcs::VertexData<gc::Vector3> lineCapillaryForceVec;
  /// Cached adsorption driven force
  gcs::VertexData<gc::Vector3> adsorptionForceVec;
  /// Cached mechanical force
  gcs::VertexData<gc::Vector3> mechanicalForceVec;

  /// Cached local stretching forces (in-plane regularization)
  gcs::VertexData<gc::Vector3> regularizationForce;
  /// Cached damping forces
  gcs::VertexData<gc::Vector3> dampingForce;
  /// Cached stochastic forces
  gcs::VertexData<gc::Vector3> stochasticForce;

  /// Cached interior penalty chemical potential
  gcs::VertexData<double> interiorPenaltyPotential;
  /// Cached bending related chemical potential
  gcs::VertexData<double> bendingPotential;
  /// Cached adsorption related chemical potential
  gcs::VertexData<double> adsorptionPotential;
  /// Cached dirichlet energy related chemical potential
  gcs::VertexData<double> diffusionPotential;
  /// Cached chemical potential
  gcs::VertexData<double> chemicalPotential;

  /// force mask
  gcs::VertexData<gc::Vector3> forceMask;
  /// protein mask
  gcs::VertexData<double> proteinMask;

  Forces(gcs::ManifoldSurfaceMesh &mesh_, gcs::VertexPositionGeometry &vpg_)
      : mesh(mesh_), vpg(vpg_), mechanicalForce(mesh, 0),
        mechanicalForceVec(mesh, {0, 0, 0}), bendingForceVec(mesh, {0, 0, 0}),
        bendingForceVec_areaGrad(mesh, {0, 0, 0}),
        bendingForceVec_gaussVec(mesh, {0, 0, 0}),
        bendingForceVec_schlafliVec(mesh, {0, 0, 0}),
        capillaryForceVec(mesh, {0, 0, 0}), osmoticForceVec(mesh, {0, 0, 0}),
        adsorptionForceVec(mesh, {0, 0, 0}),
        lineCapillaryForceVec(mesh, {0, 0, 0}), bendingForce(mesh, 0),
        capillaryForce(mesh, 0), surfaceTension(0), lineCapillaryForce(mesh, 0),
        externalForce(mesh, 0), osmoticForce(mesh, 0), osmoticPressure(0),
        regularizationForce(mesh, {0, 0, 0}), stochasticForce(mesh, {0, 0, 0}),
        dampingForce(mesh, {0, 0, 0}), interiorPenaltyPotential(mesh, 0),
        bendingPotential(mesh, 0), adsorptionPotential(mesh, 0),
        diffusionPotential(mesh, 0), chemicalPotential(mesh, 0),
        forceMask(mesh, {1.0, 1.0, 1.0}), proteinMask(mesh, 1) {}

  ~Forces() {}

  // ==========================================================
  // =============      Data interop helpers    ===============
  // ==========================================================

  // /**
  //  * @brief Return constructed vertexData that from Eigen matrix or vector
  //  */
  // gcs::VertexData<double> toVertexData(EigenVectorX1d &vector) {
  //   return gcs::VertexData<double>(mesh, vector);
  // }

  // gcs::VertexData<double> toVertexData(EigenVectorX1d &&vector) {
  //   return gcs::VertexData<double>(mesh, vector);
  // }

  // gcs::VertexData<gc::Vector3> toVertexData(EigenVectorX3dr &vector) {
  //   gcs::VertexData<gc::Vector3> vertexData(mesh);
  //   gc::EigenMap<double, 3>(vertexData) = vector;
  //   return vertexData;
  // }

  // gcs::VertexData<gc::Vector3> toVertexData(EigenVectorX3dr &&vector) {
  //   gcs::VertexData<gc::Vector3> vertexData(mesh);
  //   gc::EigenMap<double, 3>(vertexData) = vector;
  //   return vertexData;
  // }

  /**
   * @brief Find the corresponding scalar vector (vertexData) by rowwise
   * (vertexwise) projecting matrix (vector vertexData) onto angle-weighted
   * normal vector
   */
  gcs::VertexData<double>
  ontoNormal(const gcs::VertexData<gc::Vector3> &vector) const {
    gcs::VertexData<double> vertexData(
        mesh, rowwiseDotProduct(gc::EigenMap<double, 3>(vector),
                                gc::EigenMap<double, 3>(vpg.vertexNormals)));
    return vertexData;
  }
  gcs::VertexData<double>
  ontoNormal(const gcs::VertexData<gc::Vector3> &&vector) const {
    gcs::VertexData<double> vertexData(
        mesh, rowwiseDotProduct(gc::EigenMap<double, 3>(vector),
                                gc::EigenMap<double, 3>(vpg.vertexNormals)));
    return vertexData;
  }

  EigenVectorX1d ontoNormal(const EigenVectorX3dr &vector) const {
    return rowwiseDotProduct(vector,
                             gc::EigenMap<double, 3>(vpg.vertexNormals));
  }
  EigenVectorX1d ontoNormal(const EigenVectorX3dr &&vector) const {
    return rowwiseDotProduct(vector,
                             gc::EigenMap<double, 3>(vpg.vertexNormals));
  }
  double ontoNormal(const gc::Vector3 &vector, const gc::Vertex &v) const {
    return gc::dot(vector, vpg.vertexNormals[v]);
  }

  double ontoNormal(const gc::Vector3 &vector, const std::size_t i) const {
    return gc::dot(vector, vpg.vertexNormals[i]);
  }

  double ontoNormal(const gc::Vector3 &&vector, gc::Vertex &v) const {
    return gc::dot(vector, vpg.vertexNormals[v]);
  }

  /**
   * @brief Find the corresponding matrix (vector vertexData) by rowwise
   * (vertexwise) appending angle-weighted normal vector to the scalar vector
   * (vertexData)
   */
  gcs::VertexData<gc::Vector3> addNormal(gcs::VertexData<double> &vector) {
    gcs::VertexData<gc::Vector3> vertexData(mesh);
    gc::EigenMap<double, 3>(vertexData) = rowwiseScalarProduct(
        vector.raw(), gc::EigenMap<double, 3>(vpg.vertexNormals));
    return vertexData;
  }
  gcs::VertexData<gc::Vector3> addNormal(gcs::VertexData<double> &&vector) {
    gcs::VertexData<gc::Vector3> vertexData(mesh);
    gc::EigenMap<double, 3>(vertexData) = rowwiseScalarProduct(
        vector.raw(), gc::EigenMap<double, 3>(vpg.vertexNormals));
    return vertexData;
  }

  EigenVectorX3dr addNormal(EigenVectorX1d &vector) {
    return rowwiseScalarProduct(vector,
                                gc::EigenMap<double, 3>(vpg.vertexNormals));
  }
  EigenVectorX3dr addNormal(EigenVectorX1d &&vector) {
    return rowwiseScalarProduct(vector,
                                gc::EigenMap<double, 3>(vpg.vertexNormals));
  }

  gc::Vector3 addNormal(double &vector, gc::Vertex &v) {
    return vector * vpg.vertexNormals[v];
  }
  gc::Vector3 addNormal(double &&vector, gc::Vertex &v) {
    return vector * vpg.vertexNormals[v];
  }

  /**
   * @brief Project the vector onto tangent plane by removing the
   * angle-weighted normal component
   */
  EigenVectorX3dr toTangent(gcs::VertexData<gc::Vector3> &vector) {
    return gc::EigenMap<double, 3>(vector) -
           rowwiseScalarProduct(
               rowwiseDotProduct(gc::EigenMap<double, 3>(vector),
                                 gc::EigenMap<double, 3>(vpg.vertexNormals)),
               gc::EigenMap<double, 3>(vpg.vertexNormals));
  }
  EigenVectorX3dr toTangent(gcs::VertexData<gc::Vector3> &&vector) {
    return gc::EigenMap<double, 3>(vector) -
           rowwiseScalarProduct(
               rowwiseDotProduct(gc::EigenMap<double, 3>(vector),
                                 gc::EigenMap<double, 3>(vpg.vertexNormals)),
               gc::EigenMap<double, 3>(vpg.vertexNormals));
  }

  gc::Vector3 toTangent(gc::Vector3 &vector, gc::Vertex &v) {
    return vector -
           gc::dot(vector, vpg.vertexNormals[v]) * vpg.vertexNormals[v];
  }
  gc::Vector3 toTangent(gc::Vector3 &&vector, gc::Vertex &v) {
    return vector -
           gc::dot(vector, vpg.vertexNormals[v]) * vpg.vertexNormals[v];
  }

  /**
   * @brief Find the masked force
   */
  gcs::VertexData<gc::Vector3> maskForce(gcs::VertexData<gc::Vector3> &vector) {
    gcs::VertexData<gc::Vector3> vertexData(mesh);
    gc::EigenMap<double, 3>(vertexData).array() =
        gc::EigenMap<double, 3>(vector).array() *
        gc::EigenMap<double, 3>(forceMask).array();
    return vertexData;
  }

  gcs::VertexData<gc::Vector3>
  maskForce(gcs::VertexData<gc::Vector3> &&vector) {
    gcs::VertexData<gc::Vector3> vertexData(mesh);
    gc::EigenMap<double, 3>(vertexData).array() =
        gc::EigenMap<double, 3>(vector).array() *
        gc::EigenMap<double, 3>(forceMask).array();
    return vertexData;
  }

  EigenVectorX3dr maskForce(const EigenVectorX3dr &vector) const {
    return vector.array() * gc::EigenMap<double, 3>(forceMask).array();
  }

  EigenVectorX3dr maskForce(const EigenVectorX3dr &&vector) const {
    return vector.array() * gc::EigenMap<double, 3>(forceMask).array();
  }

  gc::Vector3 maskForce(const gc::Vector3 &vector, const gc::Vertex &v) const {
    return gc::Vector3{vector.x * forceMask[v].x, vector.y * forceMask[v].y,
                       vector.z * forceMask[v].z};
  }

  gc::Vector3 maskForce(const gc::Vector3 &vector, const std::size_t i) const {
    return gc::Vector3{vector.x * forceMask[i].x, vector.y * forceMask[i].y,
                       vector.z * forceMask[i].z};
  }

  gc::Vector3 maskForce(const gc::Vector3 &&vector, const gc::Vertex &v) const {
    return gc::Vector3{vector.x * forceMask[v].x, vector.y * forceMask[v].y,
                       vector.z * forceMask[v].z};
  }

  /**
   * @brief Find the masked chemical potential
   */
<<<<<<< HEAD
  gcs::VertexData<double> maskProtein(gcs::VertexData<double> &potential) {
=======
  inline gcs::VertexData<double>
  maskProtein(gcs::VertexData<double> &potential) {
>>>>>>> b0521a05
    gcs::VertexData<double> vertexData(mesh);
    toMatrix(vertexData).array() =
        toMatrix(potential).array() * toMatrix(proteinMask).array();
    return vertexData;
  }
<<<<<<< HEAD

  gcs::VertexData<double> maskProtein(gcs::VertexData<double> &&potential) {
=======
  inline gcs::VertexData<double>
  maskProtein(gcs::VertexData<double> &&potential) {
>>>>>>> b0521a05
    gcs::VertexData<double> vertexData(mesh);
    toMatrix(vertexData).array() =
        toMatrix(potential).array() * toMatrix(proteinMask).array();
    return vertexData;
  }

  EigenVectorX1d maskProtein(EigenVectorX1d &potential) {
    return potential.array() * toMatrix(proteinMask).array();
  }

  EigenVectorX1d maskProtein(EigenVectorX1d &&potential) {
    return potential.array() * toMatrix(proteinMask).array();
  }

  double maskProtein(double &potential, gc::Vertex &v) {
    return potential * proteinMask[v];
  }

  double maskProtein(double &&potential, gc::Vertex &v) {
    return potential * proteinMask[v];
  }
};

struct Parameters {
  /// Bending modulus
  double Kb = 0;
  /// Constant of bending modulus vs protein density
  double Kbc = 0;
  /// Constant of Spontaneous curvature vs protein density
  double H0c = 0;
  /// (initial) protein density
  EigenVectorX1d protein0 = Eigen::MatrixXd::Constant(1, 1, 1);
  /// Global stretching modulus
  double Ksg = 0;
  /// Area reservior
  double A_res = 0;
  /// Vertex shifting constant
  double Kst = 0;
  /// Local stretching modulus
  double Ksl = 0;
  /// Edge spring constant
  double Kse = 0;
  /// pressure-volume modulus
  double Kv = 0;
  /// volume reservoir
  double V_res = 0;
  /// Line tension
  double eta = 0;
  /// binding energy per protein
  double epsilon = 0;
  /// binding constant
  double Bc = 0;
  /// Dissipation coefficient
  double gamma = 0;
  /// Reduced volume
  double Vt = -1;
  /// Ambient Pressure
  double cam = 0;
  /// Temperature
  double temp = 0;
  /// The point
  EigenVectorX1d pt = Eigen::MatrixXd::Constant(1, 1, 0);
  /// Magnitude of external force
  double Kf = 0;
  /// level of concentration of the external force
  double conc = -1;
  /// target height
  double height = 0;
  /// domain of integration
  double radius = -1;
  /// augmented Lagrangian parameter for area
  double lambdaSG = 0;
  /// augmented Lagrangian parameter for volume
  double lambdaV = 0;
  /// interior point parameter for protein density
  double lambdaPhi = 1e-9;
  /// sharpness of tanh transition
  double sharpness = 20;
  /// type of relation between H0 and protein density, "linear" or "hill"
  std::string relation = "linear";
};

struct Energy {
  /// total Energy of the system
  double totalE;
  /// kinetic energy of the membrane
  double kE;
  /// potential energy of the membrane
  double potE;
  /// bending energy of the membrane
  double BE;
  /// stretching energy of the membrane
  double sE;
  /// work of pressure within membrane
  double pE;
  /// adsorption energy of the membrane protein
  double aE;
  /// line tension energy of interface
  double dE;
  /// work of external force
  double exE;
  /// protein interior penalty energy
  double inE;
};

struct Options {
  /// Whether or not consider protein binding
  bool isProteinVariation = false;
  /// Whether or not consider shape evolution
  bool isShapeVariation = true;
  /// Whether or not do vertex shift
  bool isVertexShift = false;
  /// Whether adopt reduced volume parametrization
  bool isReducedVolume = false;
  /// Whether adopt constant osmotic pressure
  bool isConstantOsmoticPressure = false;
  /// Whether adopt constant surface tension
  bool isConstantSurfaceTension = false;
  /// Whether edge flip
  bool isEdgeFlip = false;
  /// Whether split edge
  bool isSplitEdge = false;
  /// Whether collapse edge
  bool isCollapseEdge = false;
  /// Whether floating "the" vertex
  bool isFloatVertex = false;
  /// shape boundary condition: roller, pin, fixed, none
  std::string shapeBoundaryCondition = "none";
  /// protein boundary condition: pin
  std::string proteinBoundaryCondition = "none";
};

class DLL_PUBLIC System {
protected:
  /// Mean target area per face
  double meanTargetFaceArea;
  /// Mean target area per face
  double meanTargetEdgeLength;
  /// Target edge cross length ratio
  gcs::EdgeData<double> targetLcrs;
  /// Reference edge Length of reference mesh
  gcs::EdgeData<double> refEdgeLengths;
  /// Reference face Area of reference mesh
  gcs::FaceData<double> refFaceAreas;
  /// Cached geodesic distance
  gcs::VertexData<double> geodesicDistanceFromPtInd;
  // /// V-E distribution matrix
  // Eigen::SparseMatrix<double> D;
  /// Random number engine
  pcg32 rng;
  std::normal_distribution<double> normal_dist;

public:
  /// Parameters
  Parameters P;
  /// Options
  Options O;
  /// Mesh mutator;
  MeshMutator meshMutator;

  /// Cached mesh of interest
  std::unique_ptr<gcs::ManifoldSurfaceMesh> mesh;
  /// Embedding and other geometric details
  std::unique_ptr<gcs::VertexPositionGeometry> vpg;
  /// reference embedding geometry
  std::unique_ptr<gcs::VertexPositionGeometry> refVpg;
  /// Energy
  Energy E;
  /// Time
  double time;

  /// Forces of the system
  Forces F;

  /// mechanical error norm
  double mechErrorNorm;
  /// chemical error norm
  double chemErrorNorm;
  /// surface area
  double surfaceArea;
  /// Volume
  double volume;
  /// Cached protein surface density
  gcs::VertexData<double> proteinDensity;
  /// Spontaneous curvature gradient of the mesh
  gcs::FaceData<gc::Vector3> proteinDensityGradient;
  /// Cached vertex velocity
  gcs::VertexData<gc::Vector3> vel;
  /// Cached vertex protein velocity
  gcs::VertexData<double> vel_protein;
  /// Spontaneous curvature of the mesh
  gcs::VertexData<double> H0;
  /// Bending rigidity of the membrane
  gcs::VertexData<double> Kb;

  /// Target total face area
  double refSurfaceArea;
  /// Maximal volume
  double refVolume;

  /// is Smooth
  bool isSmooth;
  gcs::VertexData<bool> smoothingMask;
  /// if has boundary
  bool isOpenMesh;
  /// "the vertex"
  gcs::SurfacePoint thePoint;
  gcs::VertexData<bool> thePointTracker;

  // ==========================================================
  // =============        Constructors           ==============
  // ==========================================================
  /**
   * @brief Construct a new Force object by reading topology and vertex matrices
   *
   * @param topologyMatrix,  topology matrix, F x 3
   * @param vertexMatrix,    input Mesh coordinate matrix, V x 3
   * @param nSub          Number of subdivision
   */
  System(Eigen::Matrix<std::size_t, Eigen::Dynamic, 3> &topologyMatrix,
         Eigen::Matrix<double, Eigen::Dynamic, 3> &vertexMatrix,
         std::size_t nSub)
      : System(readMeshes(topologyMatrix, vertexMatrix, vertexMatrix, nSub)) {

    // Initialize reference values
    initConstants();

    /// compute nonconstant values during simulation
    updateVertexPositions();
  };

  /**
   * @brief Construct a new Force object by reading topology and vertex matrices
   *
   * @param topologyMatrix,  topology matrix, F x 3
   * @param vertexMatrix,    input Mesh coordinate matrix, V x 3
   * @param p             Parameter of simulation
   * @param o             options of simulation
   * @param nSub          Number of subdivision
   */
  System(Eigen::Matrix<std::size_t, Eigen::Dynamic, 3> &topologyMatrix,
         Eigen::Matrix<double, Eigen::Dynamic, 3> &vertexMatrix, Parameters &p,
         Options &o, std::size_t nSub)
      : System(readMeshes(topologyMatrix, vertexMatrix, vertexMatrix, nSub), p,
               o) {
    // Check confliciting parameters and options
    checkParametersAndOptions();

    // Initialize reference values
    initConstants();

    // Process the mesh by regularization and mutation
    processMesh();

    /// compute nonconstant values during simulation
    updateVertexPositions();
  };

  /**
   * @brief Construct a new Force object by reading topology and vertex matrices
   *
   * @param topologyMatrix,  topology matrix, F x 3
   * @param vertexMatrix,    input Mesh coordinate matrix, V x 3
   * @param refVertexMatrix, reference mesh coordinate matrix V x 3
   * @param p             Parameter of simulation
   * @param o             options of simulation
   * @param nSub          Number of subdivision
   * regularization
   */
  System(Eigen::Matrix<std::size_t, Eigen::Dynamic, 3> &topologyMatrix,
         Eigen::Matrix<double, Eigen::Dynamic, 3> &vertexMatrix,
         Eigen::Matrix<double, Eigen::Dynamic, 3> &refVertexMatrix,
         Parameters &p, Options &o, std::size_t nSub)
      : System(readMeshes(topologyMatrix, vertexMatrix, refVertexMatrix, nSub),
               p, o) {

    // Check confliciting parameters and options
    checkParametersAndOptions();

    // Initialize reference values
    initConstants();

    // Process the mesh by regularization and mutation
    processMesh();

    /// compute nonconstant values during simulation
    updateVertexPositions();
  };

  /**
   * @brief Construct a new Force object by reading mesh file path
   *
   * @param inputMesh     Input Mesh
   * @param nSub          Number of subdivision
   */
  System(std::string inputMesh, std::size_t nSub)
      : System(readMeshes(inputMesh, inputMesh, nSub)) {

    // Check confliciting parameters and options
    checkParametersAndOptions();

    // Initialize reference values
    initConstants();

    /// compute nonconstant values during simulation
    updateVertexPositions();
  };

  /**
   * @brief Construct a new Force object by reading mesh file path
   *
   * @param inputMesh     Input Mesh
   * @param p             Parameter of simulation
   * @param o             options of simulation
   * @param nSub          Number of subdivision
   * @param isContinue    Wether continue simulation
   */
  System(std::string inputMesh, Parameters &p, Options &o, std::size_t nSub,
         bool isContinue)
      : System(readMeshes(inputMesh, inputMesh, nSub), p, o) {

    // Check confliciting parameters and options
    checkParametersAndOptions();

    // Initialize reference values
    initConstants();

    // Map continuation variables
    if (isContinue) {
      std::cout << "\nWARNING: isContinue is on and make sure mesh file "
                   "supports richData!"
                << std::endl;
      mapContinuationVariables(inputMesh);
    }

    // Process the mesh by regularization and mutation
    processMesh();

    /// compute nonconstant values during simulation
    updateVertexPositions();
  };

  /**
   * @brief Construct a new Force object by reading mesh file path
   *
   * @param inputMesh     Input Mesh
   * @param refMesh       Reference Mesh
   * @param p             Parameter of simulation
   * @param o             options of simulation
   * @param nSub          Number of subdivision
   * @param isContinue    Wether continue simulation
   * regularization
   */
  System(std::string inputMesh, std::string refMesh, Parameters &p, Options &o,
         std::size_t nSub, bool isContinue)
      : System(readMeshes(inputMesh, refMesh, nSub), p, o) {

    // Check confliciting parameters and options
    checkParametersAndOptions();

    // Initialize reference values
    initConstants();

    // Map continuation variables
    if (isContinue) {
      std::cout << "\nWARNING: isContinue is on and make sure mesh file "
                   "supports richData!"
                << std::endl;
      mapContinuationVariables(inputMesh);
    }

    // Process the mesh by regularization and mutation
    processMesh();

    /// compute nonconstant values during simulation
    updateVertexPositions();
  };

#ifdef MEM3DG_WITH_NETCDF
  /**
   * @brief Construct a new System object by reading netcdf trajectory file path
   *
   * @param trajFile      Netcdf trajectory file
   * @param startingFrame Starting frame for the input mesh
   * @param nSub          Number of subdivision
   */
  System(std::string trajFile, int startingFrame, std::size_t nSub)
      : System(readTrajFile(trajFile, startingFrame, nSub)) {

    // Initialize reference values
    initConstants();

    /// compute nonconstant values during simulation
    updateVertexPositions();
  };

  /**
   * @brief Construct a new System object by reading netcdf trajectory file path
   *
   * @param trajFile      Netcdf trajectory file
   * @param startingFrame Starting frame for the input mesh
   * @param p             Parameter of simulation
   * @param o             options of simulation
   * @param nSub          Number of subdivision
   * @param isContinue    Wether continue simulation
   */
  System(std::string trajFile, int startingFrame, Parameters &p, Options &o,
         std::size_t nSub, bool isContinue)
      : System(readTrajFile(trajFile, startingFrame, nSub), p, o) {

    // Check confliciting parameters and options
    checkParametersAndOptions();

    // Initialize reference values
    initConstants();

    // Map continuation variables
    if (isContinue) {
      mapContinuationVariables(trajFile, startingFrame);
    }

    // Process the mesh by regularization and mutation
    processMesh();

    /// compute nonconstant values during simulation
    updateVertexPositions();
  };
#endif

  /**
   * @brief Construct a new System object by reading tuple of unique_ptrs
   *
   * @param tuple        Mesh connectivity, Embedding and geometry
   * information, Mesh rich data
   * @param p             Parameter of simulation
   * @param o             options of simulation
   */
  System(std::tuple<std::unique_ptr<gcs::ManifoldSurfaceMesh>,
                    std::unique_ptr<gcs::VertexPositionGeometry>,
                    std::unique_ptr<gcs::VertexPositionGeometry>>
             meshVpgTuple,
         Parameters &p, Options &o)
      : System(std::move(std::get<0>(meshVpgTuple)),
               std::move(std::get<1>(meshVpgTuple)),
               std::move(std::get<2>(meshVpgTuple)), p, o){};

  /**
   * @brief Construct a new System object by reading tuple of unique_ptrs
   *
   * @param tuple        Mesh connectivity, Embedding and geometry
   * information, Mesh rich data
   */
  System(std::tuple<std::unique_ptr<gcs::ManifoldSurfaceMesh>,
                    std::unique_ptr<gcs::VertexPositionGeometry>,
                    std::unique_ptr<gcs::VertexPositionGeometry>>
             meshVpgTuple)
      : System(std::move(std::get<0>(meshVpgTuple)),
               std::move(std::get<1>(meshVpgTuple)),
               std::move(std::get<2>(meshVpgTuple))){};

  /**
   * @brief Construct a new System object by reading unique_ptrs to mesh and
   * geometry objects
   * @param ptrmesh_         Mesh connectivity
   * @param ptrvpg_          Embedding and geometry information
   * @param ptrRefvpg_       Embedding and geometry information
   * @param p             Parameter of simulation
   * @param o             options of simulation
   */
  System(std::unique_ptr<gcs::ManifoldSurfaceMesh> ptrmesh_,
         std::unique_ptr<gcs::VertexPositionGeometry> ptrvpg_,
         std::unique_ptr<gcs::VertexPositionGeometry> ptrrefVpg_, Parameters &p,
         Options &o)
      : System(std::move(ptrmesh_), std::move(ptrvpg_), std::move(ptrrefVpg_)) {
    P = p;
    O = o;
  }

  /**
   * @brief Construct a new System object by reading unique_ptrs to mesh and
   * geometry objects
   * @param ptrmesh_         Mesh connectivity
   * @param ptrvpg_          Embedding and geometry information
   * @param ptrRefvpg_       Embedding and geometry information
   */
  System(std::unique_ptr<gcs::ManifoldSurfaceMesh> ptrmesh_,
         std::unique_ptr<gcs::VertexPositionGeometry> ptrvpg_,
         std::unique_ptr<gcs::VertexPositionGeometry> ptrrefVpg_)
      : mesh(std::move(ptrmesh_)), vpg(std::move(ptrvpg_)),
        refVpg(std::move(ptrrefVpg_)), F(*mesh, *vpg) {

    E = Energy({0, 0, 0, 0, 0, 0, 0, 0, 0, 0});
    time = 0;

    proteinDensity = gc::VertexData<double>(*mesh, 0);
    proteinDensityGradient = gcs::FaceData<gc::Vector3>(*mesh, {0, 0, 0});
    vel = gcs::VertexData<gc::Vector3>(*mesh, {0, 0, 0});
    vel_protein = gcs::VertexData<double>(*mesh, 0);
    H0 = gcs::VertexData<double>(*mesh);
    Kb = gcs::VertexData<double>(*mesh);

    refEdgeLengths = gcs::EdgeData<double>(*mesh);
    refFaceAreas = gcs::FaceData<double>(*mesh);
    geodesicDistanceFromPtInd = gcs::VertexData<double>(*mesh, 0);
    targetLcrs = gc::EdgeData<double>(*mesh);

    isSmooth = true;
    smoothingMask = gc::VertexData<bool>(*mesh, false);
    thePointTracker = gc::VertexData<bool>(*mesh, false);

    // GC computed properties
    vpg->requireFaceNormals();
    vpg->requireVertexLumpedMassMatrix();
    vpg->requireCotanLaplacian();
    vpg->requireFaceAreas();
    vpg->requireVertexIndices();
    vpg->requireVertexGaussianCurvatures();
    vpg->requireVertexMeanCurvatures();
    vpg->requireFaceIndices();
    vpg->requireEdgeLengths();
    vpg->requireVertexNormals();
    vpg->requireVertexDualAreas();
    vpg->requireCornerAngles();
    vpg->requireCornerScaledAngles();
    vpg->requireDECOperators();
    vpg->requireEdgeDihedralAngles();
    vpg->requireHalfedgeCotanWeights();
    vpg->requireEdgeCotanWeights();
    // vpg->requireVertexTangentBasis();
  }

  /**
   * @brief Destroy the Force object
   *
   * Explicitly unrequire values required by the constructor. In case, there
   * is another pointer to the HalfEdgeMesh and VertexPositionGeometry
   * elsewhere, calculation of dependent quantities should be respected.
   */
  ~System() {
    vpg->unrequireFaceNormals();
    vpg->unrequireVertexLumpedMassMatrix();
    vpg->unrequireCotanLaplacian();
    vpg->unrequireFaceAreas();
    vpg->unrequireVertexIndices();
    vpg->unrequireVertexGaussianCurvatures();
    vpg->unrequireVertexMeanCurvatures();
    vpg->unrequireFaceIndices();
    vpg->unrequireEdgeLengths();
    vpg->unrequireVertexNormals();
    vpg->unrequireVertexDualAreas();
    vpg->unrequireCornerAngles();
    vpg->unrequireCornerScaledAngles();
    vpg->unrequireDECOperators();
    vpg->unrequireEdgeDihedralAngles();
    vpg->unrequireHalfedgeCotanWeights();
    vpg->unrequireEdgeCotanWeights();
  }

  // ==========================================================
  // ================          I/O           ==================
  // ==========================================================

  /**
   * @brief Construct a tuple of unique_ptrs from topology matrix and vertex
   * position matrix
   *
   */
  std::tuple<std::unique_ptr<gcs::ManifoldSurfaceMesh>,
             std::unique_ptr<gcs::VertexPositionGeometry>,
             std::unique_ptr<gcs::VertexPositionGeometry>>
  readMeshes(Eigen::Matrix<std::size_t, Eigen::Dynamic, 3> &faceVertexMatrix,
             Eigen::Matrix<double, Eigen::Dynamic, 3> &vertexPositionMatrix,
             Eigen::Matrix<double, Eigen::Dynamic, 3> &refVertexPositionMatrix,
             std::size_t nSub);

  /**
   * @brief Construct a tuple of unique_ptrs from mesh and refMesh path
   *
   */
  std::tuple<std::unique_ptr<gcs::ManifoldSurfaceMesh>,
             std::unique_ptr<gcs::VertexPositionGeometry>,
             std::unique_ptr<gcs::VertexPositionGeometry>>
  readMeshes(std::string inputMesh, std::string refMesh, std::size_t nSub);

  /**
   * @brief Map the continuation variables
   *
   */
  void mapContinuationVariables(std::string plyFile);

  /**
   * @brief Save RichData to .ply file
   *
   */
  void saveRichData(std::string PathToSave, bool isJustGeometry = false);

#ifdef MEM3DG_WITH_NETCDF
  /**
   * @brief Construct a tuple of unique_ptrs from netcdf path
   *
   */
  std::tuple<std::unique_ptr<gcs::ManifoldSurfaceMesh>,
             std::unique_ptr<gcs::VertexPositionGeometry>,
             std::unique_ptr<gcs::VertexPositionGeometry>>
  readTrajFile(std::string trajFile, int startingFrame, std::size_t nSub);
  /**
   * @brief Map the continuation variables
   *
   */
  void mapContinuationVariables(std::string trajFile, int startingFrame);
#endif

  // ==========================================================
  // ================     Initialization     ==================
  // ==========================================================
  /**
   * @brief Check all conflicting parameters and options
   *
   */
  void checkParametersAndOptions();

  /**
   * @brief testing of random number generator pcg
   *
   */
  void pcg_test();

  /**
   * @brief Initialize all constant values (on refVpg) needed for computation
   *
   */
  void initConstants();

  /**
   * @brief Mesh processing by regularization or mutation
   */
  void processMesh();

  /**
   * @brief Update the vertex position and recompute cached values
   * (all quantities that characterizes the current energy state)
   * Careful: 1. when using eigenMap: memory address may change after update!!
   * Careful: 2. choosing to update geodesics and spatial properties may lead to
   * failing in backtrack!!
   */
  void updateVertexPositions(bool isUpdateGeodesics = false);

  // ==========================================================
  // ================        Pressure        ==================
  // ==========================================================
  /**
   * @brief Compute bending force component of the system
   */
  EigenVectorX1d computeBendingForce();

  /**
   * @brief Compute capillary force component of the system
   */
  EigenVectorX1d computeCapillaryForce();

  /**
   * @brief Compute osmotic force component of the system
   */
  EigenVectorX1d computeOsmoticForce();

  /**
   * @brief Compute forces at the same time
   */
  void computeVectorForces();

  /**
   * @brief Compute chemical potential of the system
   */
  EigenVectorX1d computeChemicalPotential();

  /**
   * @brief Compute line tension force component of the system
   */
  EigenVectorX1d computeLineCapillaryForce();

  /**
   * @brief Compute external force component of the system
   */
  EigenVectorX1d computeExternalForce();

  /**
   * @brief Compute all forces of the system
   */
  void computePhysicalForces();

  /**
   * @brief Compute DPD forces of the system
   */
  std::tuple<EigenVectorX3dr, EigenVectorX3dr> computeDPDForces(double dt);

  // ==========================================================
  // ================        Energy          ==================
  // ==========================================================
  /**
   * @brief Compute bending energy
   */
  void computeBendingEnergy();

  /**
   * @brief Compute surface energy
   */
  void computeSurfaceEnergy();

  /**
   * @brief Compute pressure work
   */
  void computePressureEnergy();

  /**
   * @brief Compute adsorption energy
   */
  void computeAdsorptionEnergy();

  /**
   * @brief Compute protein interior penalty
   */
  void computeProteinInteriorPenaltyEnergy();

  /**
   * @brief Compute Dirichlet energy
   */
  void computeDirichletEnergy();

  /**
   * @brief Compute external force energy
   */
  void computeExternalForceEnergy();

  /**
   * @brief Compute kinetic energy
   */
  void computeKineticEnergy();

  /**
   * @brief Compute potential energy
   */
  void computePotentialEnergy();

  /**
   * @brief Compute all components of energy (free energy)
   */
  void computeFreeEnergy();

  /**
   * @brief Compute the L1 norm of the pressure
   */
  double computeNorm(
      Eigen::Matrix<double, Eigen::Dynamic, Eigen::Dynamic> &force) const;
  double computeNorm(
      Eigen::Matrix<double, Eigen::Dynamic, Eigen::Dynamic> &&force) const;

  // ==========================================================
  // =============        Regularization        ===============
  // ==========================================================
  /**
   * @brief Apply vertex shift by moving the vertices chosen for integration to
   * the Barycenter of the it neighbors
   */
  void vertexShift();

  /**
   * @brief Compute regularization pressure component of the system
   */
  void computeRegularizationForce();

  /**
   * @brief Edge flip if not Delaunay
   */
  bool edgeFlip();

  /**
   * @brief Get regularization pressure component of the system
   */
  bool growMesh();

  // ==========================================================
  // =============          Helpers             ===============
  // ==========================================================
  /**
   * @brief Get length cross ratio of the mesh
   */

  void computeLengthCrossRatio(gcs::VertexPositionGeometry &vpg,
                               gcs::EdgeData<double> &targetLcrs);
  double computeLengthCrossRatio(gcs::VertexPositionGeometry &vpg,
                                 gcs::Edge &e) const;
  double computeLengthCrossRatio(gcs::VertexPositionGeometry &vpg,
                                 gcs::Edge &&e) const;

  /**
   * @brief Get gradient of quantities on face
   */
  void computeGradient(gcs::VertexData<double> &quantities,
                       gcs::FaceData<gc::Vector3> &gradient);

  /**
   * @brief Get gradient of quantities on face
   */
  gc::Vector3
  computeGradientNorm2Gradient(const gcs::Halfedge &he,
                               const gcs::VertexData<double> &quantities);

  /**
   * @brief Find "the" vertex
   */
  void findThePoint(gcs::VertexPositionGeometry &vpg,
                    gcs::VertexData<double> &geodesicDistance,
                    double range = 1e10);

  /**
   * @brief pointwise smoothing after mutation of the mesh
   */
  void localSmoothing(const gcs::Vertex &v, std::size_t num = 10,
                      double stepSize = 0.01);
  void localSmoothing(const gcs::Halfedge &he, std::size_t num = 10,
                      double stepSize = 0.01);

  /**
   * @brief global update of quantities after mutation of the mesh
   */
  void globalUpdateAfterMutation();

  /**
   * @brief global smoothing after mutation of the mesh
   */
  void globalSmoothing(gcs::VertexData<bool> &smoothingMask, double tol = 1e-6,
                       double stepSize = 1);
};
} // namespace solver
} // namespace mem3dg<|MERGE_RESOLUTION|>--- conflicted
+++ resolved
@@ -313,24 +313,14 @@
   /**
    * @brief Find the masked chemical potential
    */
-<<<<<<< HEAD
   gcs::VertexData<double> maskProtein(gcs::VertexData<double> &potential) {
-=======
-  inline gcs::VertexData<double>
-  maskProtein(gcs::VertexData<double> &potential) {
->>>>>>> b0521a05
     gcs::VertexData<double> vertexData(mesh);
     toMatrix(vertexData).array() =
         toMatrix(potential).array() * toMatrix(proteinMask).array();
     return vertexData;
   }
-<<<<<<< HEAD
 
   gcs::VertexData<double> maskProtein(gcs::VertexData<double> &&potential) {
-=======
-  inline gcs::VertexData<double>
-  maskProtein(gcs::VertexData<double> &&potential) {
->>>>>>> b0521a05
     gcs::VertexData<double> vertexData(mesh);
     toMatrix(vertexData).array() =
         toMatrix(potential).array() * toMatrix(proteinMask).array();
