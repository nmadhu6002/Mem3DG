#pragma once
#include <geometrycentral/surface/surface_mesh.h>

namespace gc = ::geometrycentral;
namespace gcs = ::geometrycentral::surface;

int viewer(std::string fileName);

int genIcosphere(size_t nSub, std::string path, double R);

<<<<<<< HEAD
int driver(std::string inputMesh, std::string refMesh, double Kb, double H0,
						double Kse, double Ksl, double Ksg,
						double Kv, double Vt, double gamma,
						double kt, size_t ptInd, double extF,
						double conc, double h, double T,
						double eps, double closeZone, double increment, 
						double tSave, std::string outputDir);
=======
int driver(std::string inputMesh, double Kb, double H0, double Kse, double Ksl,
           double Ksg, double Kv, double Vt, double gamma, double kt,
           size_t ptInd, double extF, double conc, double h, double T,
           double eps, double tSave, std::string outputDir);
>>>>>>> 6a908d3f
<|MERGE_RESOLUTION|>--- conflicted
+++ resolved
@@ -8,17 +8,10 @@
 
 int genIcosphere(size_t nSub, std::string path, double R);
 
-<<<<<<< HEAD
 int driver(std::string inputMesh, std::string refMesh, double Kb, double H0,
 						double Kse, double Ksl, double Ksg,
 						double Kv, double Vt, double gamma,
 						double kt, size_t ptInd, double extF,
 						double conc, double h, double T,
 						double eps, double closeZone, double increment, 
-						double tSave, std::string outputDir);
-=======
-int driver(std::string inputMesh, double Kb, double H0, double Kse, double Ksl,
-           double Ksg, double Kv, double Vt, double gamma, double kt,
-           size_t ptInd, double extF, double conc, double h, double T,
-           double eps, double tSave, std::string outputDir);
->>>>>>> 6a908d3f
+						double tSave, std::string outputDir);