cmake_minimum_required(VERSION 3.11)

<<<<<<< HEAD
project(
  DDG
  VERSION 0.0.1
  LANGUAGES CXX
)
=======
if(MSVC)
    set(CMAKE_C_FLAGS_DEBUG_INIT "/D_DEBUG /MTd /Zi /Ob0 /Od /RTC1")
    set(CMAKE_C_FLAGS_MINSIZEREL_INIT     "/MT /O1 /Ob1 /D NDEBUG")
    set(CMAKE_C_FLAGS_RELEASE_INIT        "/MT /O2 /Ob2 /D NDEBUG")
    set(CMAKE_C_FLAGS_RELWITHDEBINFO_INIT "/MT /Zi /O2 /Ob1 /D NDEBUG")
else()
    set(CMAKE_C_FLAGS_RELEASE_INIT        "-O2 -DNDEBUG")
endif()
if(MSVC)
    set(CMAKE_CXX_FLAGS_DEBUG_INIT "/D_DEBUG /MTd /Zi /Ob0 /Od /RTC1")
    set(CMAKE_CXX_FLAGS_MINSIZEREL_INIT     "/MT /O1 /Ob1 /D NDEBUG")
    set(CMAKE_CXX_FLAGS_RELEASE_INIT        "/MT /O2 /Ob2 /D NDEBUG")
    set(CMAKE_CXX_FLAGS_RELWITHDEBINFO_INIT "/MT /Zi /O2 /Ob1 /D NDEBUG")
else()
    set(CMAKE_CXX_FLAGS_RELEASE_INIT        "-O2 -DNDEBUG")
endif()

# Disable in source builds
# Note that this is an undocumented option which may not do anything
set(CMAKE_DISABLE_IN_SOURCE_BUILD ON)
>>>>>>> 2f10e9f8

# Add path to custom modules
list(APPEND CMAKE_MODULE_PATH "${CMAKE_CURRENT_LIST_DIR}/cmake")

include(DefaultBuildType)

# Require c++14 and standard libraries
set(CMAKE_CXX_STANDARD 14)
set(CMAKE_CXX_STANDARD_REQUIRED ON)
set(CMAKE_CXX_EXTENSIONS OFF)

# Initialize output directory locations
set(CMAKE_LIBRARY_OUTPUT_DIRECTORY ${PROJECT_BINARY_DIR}/lib)
set(CMAKE_ARCHIVE_OUTPUT_DIRECTORY ${PROJECT_BINARY_DIR}/lib)
set(CMAKE_RUNTIME_OUTPUT_DIRECTORY ${PROJECT_BINARY_DIR}/bin)

# Required to tell MSVC to export symbols
if(MSVC)
  set(CMAKE_WINDOWS_EXPORT_ALL_SYMBOLS ON)
endif()

# Check if DDG is being used directly or via add_subdirectory
set(DDG_MASTER_PROJECT OFF)
if(CMAKE_CURRENT_SOURCE_DIR STREQUAL CMAKE_SOURCE_DIR)
  set(DDG_MASTER_PROJECT ON)
endif()

# find_package(Git REQUIRED)
include(FetchContent)

option(BUILD_PYDDG "Build the python extensions?" ON)

# set(CMAKE_CXX_VISIBILITY_PRESET hidden)

message(DEBUG "CMAKE_C_FLAGS is: ${CMAKE_C_FLAGS}")
message(DEBUG "CMAKE_C_FLAGS_DEBUG is: ${CMAKE_C_FLAGS_DEBUG}")
message(DEBUG "CMAKE_C_FLAGS_RELEASE is: ${CMAKE_C_FLAGS_RELEASE}")
message(DEBUG "CMAKE_C_FLAGS_RELWITHDEBINFO is: ${CMAKE_C_FLAGS_RELWITHDEBINFO}")
message(DEBUG "CMAKE_C_FLAGS_MINSIZEREL is: ${CMAKE_C_FLAGS_MINSIZEREL}")
message(DEBUG "CMAKE_CXX_FLAGS is: ${CMAKE_CXX_FLAGS}")
message(DEBUG "CMAKE_CXX_FLAGS_DEBUG is: ${CMAKE_CXX_FLAGS_DEBUG}")
message(DEBUG "CMAKE_CXX_FLAGS_RELEASE is: ${CMAKE_CXX_FLAGS_RELEASE}")
message(DEBUG "CMAKE_CXX_FLAGS_RELWITHDEBINFO is: ${CMAKE_CXX_FLAGS_RELWITHDEBINFO}")
message(DEBUG "CMAKE_CXX_FLAGS_MINSIZEREL is: ${CMAKE_CXX_FLAGS_MINSIZEREL}")
message(DEBUG "Build type: ${CMAKE_BUILD_TYPE}")
message(DEBUG "CMAKE_VERBOSE_MAKEFILE: " ${CMAKE_VERBOSE_MAKEFILE})
message(DEBUG "BUILD_SHARED_LIBS: " ${BUILD_SHARED_LIBS})

# ##############################################################################
# BUNDLED LIBRARIES
# ##############################################################################
add_subdirectory(libraries)

# ##############################################################################
# DDG SOLVER LIBRARY
# ##############################################################################
add_subdirectory(include) # Get file sources

set(DDG_SOURCES
    ${CMAKE_CURRENT_SOURCE_DIR}/src/icosphere.cpp
    ${CMAKE_CURRENT_SOURCE_DIR}/src/bending_force.cpp
    ${CMAKE_CURRENT_SOURCE_DIR}/src/stretching_force.cpp
    ${CMAKE_CURRENT_SOURCE_DIR}/src/pressure_force.cpp
    ${CMAKE_CURRENT_SOURCE_DIR}/src/damping_force.cpp
    ${CMAKE_CURRENT_SOURCE_DIR}/src/stochastic_force.cpp
    ${CMAKE_CURRENT_SOURCE_DIR}/src/stormer_verlet.cpp
    ${CMAKE_CURRENT_SOURCE_DIR}/src/velocity_verlet.cpp
    ${CMAKE_CURRENT_SOURCE_DIR}/src/bending_energy.cpp
)

<<<<<<< HEAD
# ddgsolver object library
add_library(ddgsolver_objlib OBJECT ${DDG_SOURCES} ${DDG_HEADERS})
target_include_directories(
  ddgsolver_objlib PUBLIC $<BUILD_INTERFACE:${CMAKE_CURRENT_SOURCE_DIR}/include>
                          $<INSTALL_INTERFACE:${CMAKE_INSTALL_INCLUDEDIR}>
)
target_link_libraries(ddgsolver_objlib PUBLIC geometry-central pcg::pcg)
set_target_properties(ddgsolver_objlib PROPERTIES POSIION_INDEPENDENT_CODE ON CXX_VISIBILITY_PRESET hidden VISIBILITY_INLINES_HIDDEN ON)
=======
add_library(ddg_solver SHARED ${DDG_SOURCES} ${DDG_HEADERS})
target_include_directories(ddg_solver PUBLIC ${CMAKE_CURRENT_SOURCE_DIR}/include)
target_link_libraries(ddg_solver PUBLIC geometry-central pcg::pcg polyscope)

>>>>>>> 2f10e9f8

# ddgsolver library
add_library(ddgsolver SHARED $<TARGET_OBJECTS:ddgsolver_objlib>)
target_link_libraries(ddgsolver PUBLIC ddgsolver_objlib)

if(BUILD_PYDDG)
<<<<<<< HEAD
  add_subdirectory(pyddg)
endif()

# ##############################################################################
# Main DDG target
# ##############################################################################
add_executable(ddg tests/main.cpp)
target_link_libraries(ddg PRIVATE ddgsolver polyscope)
set_target_properties(ddg PROPERTIES CXX_VISIBILITY_PRESET hidden VISIBILITY_INLINES_HIDDEN ON)
=======
    add_subdirectory(pyddglib)
endif()
##########################
# GET polyscope
##########################
FetchContent_Declare(
    polyscopelib
    GIT_REPOSITORY  https://github.com/nmwsharp/polyscope.git
    GIT_SHALLOW     TRUE
    SOURCE_DIR      "${CMAKE_CURRENT_BINARY_DIR}/polyscope-src"
    BINARY_DIR      "${CMAKE_CURRENT_BINARY_DIR}/polyscope-build"
)
FetchContent_GetProperties(polyscopelib)
if(NOT polyscopelib_POPULATED)
  FetchContent_Populate(polyscopelib)
  add_subdirectory(${polyscopelib_SOURCE_DIR} ${polyscopelib_BINARY_DIR})
endif()
>>>>>>> 2f10e9f8


enable_testing()
add_subdirectory(tests)<|MERGE_RESOLUTION|>--- conflicted
+++ resolved
@@ -1,12 +1,10 @@
 cmake_minimum_required(VERSION 3.11)
 
-<<<<<<< HEAD
 project(
   DDG
   VERSION 0.0.1
   LANGUAGES CXX
 )
-=======
 if(MSVC)
     set(CMAKE_C_FLAGS_DEBUG_INIT "/D_DEBUG /MTd /Zi /Ob0 /Od /RTC1")
     set(CMAKE_C_FLAGS_MINSIZEREL_INIT     "/MT /O1 /Ob1 /D NDEBUG")
@@ -23,11 +21,6 @@
 else()
     set(CMAKE_CXX_FLAGS_RELEASE_INIT        "-O2 -DNDEBUG")
 endif()
-
-# Disable in source builds
-# Note that this is an undocumented option which may not do anything
-set(CMAKE_DISABLE_IN_SOURCE_BUILD ON)
->>>>>>> 2f10e9f8
 
 # Add path to custom modules
 list(APPEND CMAKE_MODULE_PATH "${CMAKE_CURRENT_LIST_DIR}/cmake")
@@ -98,7 +91,6 @@
     ${CMAKE_CURRENT_SOURCE_DIR}/src/bending_energy.cpp
 )
 
-<<<<<<< HEAD
 # ddgsolver object library
 add_library(ddgsolver_objlib OBJECT ${DDG_SOURCES} ${DDG_HEADERS})
 target_include_directories(
@@ -107,19 +99,12 @@
 )
 target_link_libraries(ddgsolver_objlib PUBLIC geometry-central pcg::pcg)
 set_target_properties(ddgsolver_objlib PROPERTIES POSIION_INDEPENDENT_CODE ON CXX_VISIBILITY_PRESET hidden VISIBILITY_INLINES_HIDDEN ON)
-=======
-add_library(ddg_solver SHARED ${DDG_SOURCES} ${DDG_HEADERS})
-target_include_directories(ddg_solver PUBLIC ${CMAKE_CURRENT_SOURCE_DIR}/include)
-target_link_libraries(ddg_solver PUBLIC geometry-central pcg::pcg polyscope)
-
->>>>>>> 2f10e9f8
 
 # ddgsolver library
 add_library(ddgsolver SHARED $<TARGET_OBJECTS:ddgsolver_objlib>)
 target_link_libraries(ddgsolver PUBLIC ddgsolver_objlib)
 
 if(BUILD_PYDDG)
-<<<<<<< HEAD
   add_subdirectory(pyddg)
 endif()
 
@@ -129,25 +114,6 @@
 add_executable(ddg tests/main.cpp)
 target_link_libraries(ddg PRIVATE ddgsolver polyscope)
 set_target_properties(ddg PROPERTIES CXX_VISIBILITY_PRESET hidden VISIBILITY_INLINES_HIDDEN ON)
-=======
-    add_subdirectory(pyddglib)
-endif()
-##########################
-# GET polyscope
-##########################
-FetchContent_Declare(
-    polyscopelib
-    GIT_REPOSITORY  https://github.com/nmwsharp/polyscope.git
-    GIT_SHALLOW     TRUE
-    SOURCE_DIR      "${CMAKE_CURRENT_BINARY_DIR}/polyscope-src"
-    BINARY_DIR      "${CMAKE_CURRENT_BINARY_DIR}/polyscope-build"
-)
-FetchContent_GetProperties(polyscopelib)
-if(NOT polyscopelib_POPULATED)
-  FetchContent_Populate(polyscopelib)
-  add_subdirectory(${polyscopelib_SOURCE_DIR} ${polyscopelib_BINARY_DIR})
-endif()
->>>>>>> 2f10e9f8
 
 
 enable_testing()
