#include "ddgsolver/force.h"
#include "geometrycentral/numerical/linear_solvers.h"
#include "geometrycentral/utilities/vector3.h"
#include <Eigen/IterativeLinearSolvers>
#include <geometrycentral/surface/halfedge_mesh.h>
#include <geometrycentral/surface/intrinsic_geometry_interface.h>
#include <geometrycentral/surface/vertex_position_geometry.h>
#include <iostream>
#include <cmath>
//#define NDEBUG
#include <assert.h>

namespace gc = ::geometrycentral;
namespace gcs = ::geometrycentral::surface;

<<<<<<< HEAD
double Force::signed_volume_from_face(gcs::Face &f,
                                      gcs::VertexPositionGeometry &vpg) {
=======
double Force::signedVolumeFromFace(gcs::Face& f, gcs::VertexPositionGeometry& vpg) {
	
	gc::Vector3 p[3];
	size_t i = 0;
	for (gcs::Vertex v : f.adjacentVertices()) {
		p[i] = vpg.inputVertexPositions[v];
		i++;
	}
	double v321 = p[2].x * p[1].y * p[0].z;
	double v231 = p[1].x * p[2].y * p[0].z;
	double v312 = p[2].x * p[0].y * p[1].z;
	double v132 = p[0].x * p[2].y * p[1].z;
	double v213 = p[1].x * p[0].y * p[2].z;
	double v123 = p[0].x * p[1].y * p[2].z;
>>>>>>> 1e9272bc

  gc::Vector3 p[3];
  size_t i = 0;
  for (gcs::Vertex v : f.adjacentVertices()) {
    p[i] = vpg.inputVertexPositions[v];
    i++;
  }
  double v321 = p[2].x * p[1].y * p[0].z;
  double v231 = p[1].x * p[2].y * p[0].z;
  double v312 = p[2].x * p[0].y * p[1].z;
  double v132 = p[0].x * p[2].y * p[1].z;
  double v213 = p[1].x * p[0].y * p[2].z;
  double v123 = p[0].x * p[1].y * p[2].z;

  return (1.0 / 6.0) * (-v321 + v231 + v312 - v132 - v213 + v123);
}

<<<<<<< HEAD
void Force::pressure_force(double Kv, double Vt) {
  // gc::Vector3 origin { 0.0,0.0,0.0 };

  gcs::VertexData<size_t> &v_ind = vpg.vertexIndices;
  double total_volume = 0;
  double face_volume;
  gcs::FaceData<int> sign_of_volume(mesh);
  for (gcs::Face f : mesh.faces()) {
    face_volume = signed_volume_from_face(f, vpg);
    total_volume += face_volume;
    if (face_volume < 0) {
      sign_of_volume[f] = -1;
    } else {
      sign_of_volume[f] = 1;
    }
  }
  // std::cout << "total volume" << total_volume << std::endl;

  for (gcs::Vertex v : mesh.vertices()) {
    for (gcs::Halfedge he : v.outgoingHalfedges()) {
      gcs::Halfedge base_he = he.next();
      gc::Vector3 p1 = vpg.inputVertexPositions[base_he.vertex()];
      gc::Vector3 p2 = vpg.inputVertexPositions[base_he.next().vertex()];
      gc::Vector3 dVdx = 0.5 * gc::cross(p1, p2) / 3.0;
      assert(gc::dot(dVdx, vpg.inputVertexPositions[v] - p1) > 0);
      // std::cout << "i am here" << (gc::dot(dVdx, vpg.inputVertexPositions[v]
      // - p1) < 0) <<  std::endl;
      dVdx *= sign_of_volume[he.face()];
      for (size_t i = 0; i < 3; i++) {
        pressureForces(v_ind[v], i) += dVdx[i];
      }
      // force.row(v_ind[v]) << dVdx.x, dVdx.y, dVdx.z;
    }
  }

  pressureForces *=
      -0.5 * Kv * (total_volume - targetVolume * Vt) / (targetVolume * Vt);
=======
void Force::getPressureForces(double Kv, double Vt) {
	//gc::Vector3 origin { 0.0,0.0,0.0 };
	double total_volume = 0;
	double face_volume;
	gcs::FaceData<int> sign_of_volume(mesh);
	for (gcs::Face f : mesh.faces()) {
		face_volume = signedVolumeFromFace(f, vpg);
		total_volume += face_volume;
		if (face_volume < 0) {
			sign_of_volume[f] = -1;
		}
		else {
			sign_of_volume[f] = 1;
		}
	}
	//std::cout << "total volume" << total_volume << std::endl;

	for (gcs::Vertex v : mesh.vertices()) {
		for (gcs::Halfedge he : v.outgoingHalfedges()) {
			gcs::Halfedge base_he = he.next();
			gc::Vector3 p1 = vpg.inputVertexPositions[base_he.vertex()];
			gc::Vector3 p2 = vpg.inputVertexPositions[base_he.next().vertex()];
			gc::Vector3 dVdx = 0.5 * gc::cross(p1, p2) / 3.0;
			assert(gc::dot(dVdx, vpg.inputVertexPositions[v] - p1) > 0);
			//std::cout << "i am here" << (gc::dot(dVdx, vpg.inputVertexPositions[v] - p1) < 0) <<  std::endl;
			dVdx *= sign_of_volume[he.face()];
			pressureForces[v] = -0.5 *Kv * (total_volume - targetVolume * Vt) / (targetVolume * Vt) * dVdx;
			//for (size_t i = 0; i < 3; i++) {
			//	pressureForces(v_ind[v], i) += dVdx[i];
			//}
			//force.row(v_ind[v]) << dVdx.x, dVdx.y, dVdx.z;
		}
	}
>>>>>>> 1e9272bc
}<|MERGE_RESOLUTION|>--- conflicted
+++ resolved
@@ -2,37 +2,19 @@
 #include "geometrycentral/numerical/linear_solvers.h"
 #include "geometrycentral/utilities/vector3.h"
 #include <Eigen/IterativeLinearSolvers>
+#include <cmath>
 #include <geometrycentral/surface/halfedge_mesh.h>
 #include <geometrycentral/surface/intrinsic_geometry_interface.h>
 #include <geometrycentral/surface/vertex_position_geometry.h>
 #include <iostream>
-#include <cmath>
 //#define NDEBUG
 #include <assert.h>
 
 namespace gc = ::geometrycentral;
 namespace gcs = ::geometrycentral::surface;
 
-<<<<<<< HEAD
-double Force::signed_volume_from_face(gcs::Face &f,
-                                      gcs::VertexPositionGeometry &vpg) {
-=======
-double Force::signedVolumeFromFace(gcs::Face& f, gcs::VertexPositionGeometry& vpg) {
-	
-	gc::Vector3 p[3];
-	size_t i = 0;
-	for (gcs::Vertex v : f.adjacentVertices()) {
-		p[i] = vpg.inputVertexPositions[v];
-		i++;
-	}
-	double v321 = p[2].x * p[1].y * p[0].z;
-	double v231 = p[1].x * p[2].y * p[0].z;
-	double v312 = p[2].x * p[0].y * p[1].z;
-	double v132 = p[0].x * p[2].y * p[1].z;
-	double v213 = p[1].x * p[0].y * p[2].z;
-	double v123 = p[0].x * p[1].y * p[2].z;
->>>>>>> 1e9272bc
-
+double Force::signedVolumeFromFace(gcs::Face &f,
+                                   gcs::VertexPositionGeometry &vpg) {
   gc::Vector3 p[3];
   size_t i = 0;
   for (gcs::Vertex v : f.adjacentVertices()) {
@@ -49,16 +31,13 @@
   return (1.0 / 6.0) * (-v321 + v231 + v312 - v132 - v213 + v123);
 }
 
-<<<<<<< HEAD
-void Force::pressure_force(double Kv, double Vt) {
+void Force::getPressureForces(double Kv, double Vt) {
   // gc::Vector3 origin { 0.0,0.0,0.0 };
-
-  gcs::VertexData<size_t> &v_ind = vpg.vertexIndices;
   double total_volume = 0;
   double face_volume;
   gcs::FaceData<int> sign_of_volume(mesh);
   for (gcs::Face f : mesh.faces()) {
-    face_volume = signed_volume_from_face(f, vpg);
+    face_volume = signedVolumeFromFace(f, vpg);
     total_volume += face_volume;
     if (face_volume < 0) {
       sign_of_volume[f] = -1;
@@ -78,48 +57,12 @@
       // std::cout << "i am here" << (gc::dot(dVdx, vpg.inputVertexPositions[v]
       // - p1) < 0) <<  std::endl;
       dVdx *= sign_of_volume[he.face()];
-      for (size_t i = 0; i < 3; i++) {
-        pressureForces(v_ind[v], i) += dVdx[i];
-      }
+      pressureForces[v] = -0.5 * Kv * (total_volume - targetVolume * Vt) /
+                          (targetVolume * Vt) * dVdx;
+      // for (size_t i = 0; i < 3; i++) {
+      //	pressureForces(v_ind[v], i) += dVdx[i];
+      //}
       // force.row(v_ind[v]) << dVdx.x, dVdx.y, dVdx.z;
     }
   }
-
-  pressureForces *=
-      -0.5 * Kv * (total_volume - targetVolume * Vt) / (targetVolume * Vt);
-=======
-void Force::getPressureForces(double Kv, double Vt) {
-	//gc::Vector3 origin { 0.0,0.0,0.0 };
-	double total_volume = 0;
-	double face_volume;
-	gcs::FaceData<int> sign_of_volume(mesh);
-	for (gcs::Face f : mesh.faces()) {
-		face_volume = signedVolumeFromFace(f, vpg);
-		total_volume += face_volume;
-		if (face_volume < 0) {
-			sign_of_volume[f] = -1;
-		}
-		else {
-			sign_of_volume[f] = 1;
-		}
-	}
-	//std::cout << "total volume" << total_volume << std::endl;
-
-	for (gcs::Vertex v : mesh.vertices()) {
-		for (gcs::Halfedge he : v.outgoingHalfedges()) {
-			gcs::Halfedge base_he = he.next();
-			gc::Vector3 p1 = vpg.inputVertexPositions[base_he.vertex()];
-			gc::Vector3 p2 = vpg.inputVertexPositions[base_he.next().vertex()];
-			gc::Vector3 dVdx = 0.5 * gc::cross(p1, p2) / 3.0;
-			assert(gc::dot(dVdx, vpg.inputVertexPositions[v] - p1) > 0);
-			//std::cout << "i am here" << (gc::dot(dVdx, vpg.inputVertexPositions[v] - p1) < 0) <<  std::endl;
-			dVdx *= sign_of_volume[he.face()];
-			pressureForces[v] = -0.5 *Kv * (total_volume - targetVolume * Vt) / (targetVolume * Vt) * dVdx;
-			//for (size_t i = 0; i < 3; i++) {
-			//	pressureForces(v_ind[v], i) += dVdx[i];
-			//}
-			//force.row(v_ind[v]) << dVdx.x, dVdx.y, dVdx.z;
-		}
-	}
->>>>>>> 1e9272bc
 }