// Membrane Dynamics in 3D using Discrete Differential Geometry (Mem3DG)
//
// This Source Code Form is subject to the terms of the Mozilla Public
// License, v. 2.0. If a copy of the MPL was not distributed with this
// file, You can obtain one at http://mozilla.org/MPL/2.0/.
//
// Copyright (c) 2020:
//     Laboratory for Computational Cellular Mechanobiology
//     Cuncheng Zhu (cuzhu@eng.ucsd.edu)
//     Christopher T. Lee (ctlee@ucsd.edu)
//     Ravi Ramamoorthi (ravir@cs.ucsd.edu)
//     Padmini Rangamani (prangamani@eng.ucsd.edu)
//

#include "mem3dg/solver/integrator/integrator.h"
#include "mem3dg/meshops.h"
#include "mem3dg/solver/system.h"
#include "mem3dg/type_utilities.h"
#include "mem3dg/version.h"

#include <cmath>
#include <geometrycentral/utilities/eigen_interop_helpers.h>

#include <iostream>
#include <stdexcept>

namespace mem3dg {
namespace solver {
namespace integrator {

double Integrator::getAdaptiveCharacteristicTimeStep() {
  double currentMinimumSize = system.geometry.vpg->edgeLengths.raw().minCoeff();
  double currentMaximumForce =
      system.parameters.variation.isShapeVariation
          ? system.forces.mechanicalForce.raw().cwiseAbs().maxCoeff()
          : system.forces.chemicalPotential.raw().cwiseAbs().maxCoeff();

  for (int j = 0; j < system.pDensities.size(); ++j){
    if (system.forces.chemicalPotentials[j].raw().cwiseAbs().maxCoeff() > currentMaximumForce){
      currentMaximumForce = system.forces.chemicalPotentials[j].raw().cwiseAbs().maxCoeff();
    }
  }

  double dt = (dt_size2_ratio * currentMinimumSize * currentMinimumSize) *
              (initialMaximumForce / currentMaximumForce);

  if (characteristicTimeStep / dt > 1e3) {
    mem3dg_runtime_warning(
        "Adaptive time step has become too small!",
        "Consider restarting simulation in smaller timestep.",
        "Current size / initial size =",
        currentMinimumSize / pow(characteristicTimeStep / dt_size2_ratio, 0.5),
        "Current force / initial force =",
        currentMaximumForce / initialMaximumForce);
    EXIT = true;
    SUCCESS = false;
  }
  return dt;
}

// std::tuple<EigenVectorX3dr, EigenVectorX1d> Integrator::fixPointIteration(
//     std::function<std::tuple<EigenVectorX3dr, EigenVectorX1d>(
//         EigenVectorX3dr &, EigenVectorX1d &, double)>
//         flowMap,
//     const double h, const double tolereance) {
//   EigenVectorX3dr position = toMatrix(system.geometry.vpg->vertexPositions);
//   EigenVectorX1d protein = system.proteinDensity.raw();
//   EigenVectorX3dr posRHS;
//   EigenVectorX1d proRHS;
//   std::tie<EigenVectorX3dr, EigenVectorX1d>(posRHS, proRHS) =
//       flowMap(position, protein, h);
//   double posTol = (posRHS - position).norm();
//   double proTol = (proRHS - protein).norm();
//   const double initPosTol = posTol, initProTol = proTol;
//   {
//     position = posRHS;
//     protein = proRHS;
//     std::tie<EigenVectorX3dr, EigenVectorX1d>(posRHS, proRHS) =
//         flowMap(position, protein, h);
//     posTol = (posRHS - position).norm();
//     proTol = (proRHS - protein).norm();
//   }
//   while (posTol > tolerance * initPosTol || proTol > tolerance * initProTol)
//     ;

//   return std::make_tuple(position, protein);
// }

double Integrator::backtrack(
    Eigen::Matrix<double, Eigen::Dynamic, 3> &&positionDirection,
    Eigen::Matrix<double, Eigen::Dynamic, 1> &chemicalDirection) {

  // cache energy of the last time step
  // codespell: previousE
  const Energy previousE = system.energy;

  // validate the directions
  double positionProjection = 0;
  double chemicalProjection = 0;
  if (system.parameters.variation.isShapeVariation) {
    positionProjection = ((toMatrix(system.forces.conservativeForceVec) +
                           toMatrix(system.forces.externalForceVec))
                              .array() *
                          positionDirection.array())
                             .sum();
    if (positionProjection < 0)
      mem3dg_runtime_warning("Velocity on energy "
                             "uphill direction!");
  }
  if (system.parameters.variation.isProteinVariation) {
    chemicalProjection = (system.forces.chemicalPotential.raw().array() *
                          chemicalDirection.array())
                             .sum();
    if (chemicalProjection < 0)
      mem3dg_runtime_warning("chemical evolution on energy "
                             "uphill direction!");
  }

  // calculate initial energy as reference level
  gc::VertexData<gc::Vector3> initial_pos(*system.geometry.mesh);
  initial_pos = system.geometry.vpg->inputVertexPositions;
  gc::VertexData<double> initial_protein(*system.geometry.mesh,
                                         system.proteinDensity.raw());
  const double init_time = system.time;

  // declare variables used in backtracking iterations
  double alpha = characteristicTimeStep;
  [[maybe_unused]] std::size_t count = 0;

  // zeroth iteration
  if (system.parameters.variation.isShapeVariation) {
    toMatrix(system.geometry.vpg->inputVertexPositions) +=
        alpha * positionDirection;
  }
  if (system.parameters.variation.isProteinVariation) {
    system.proteinDensity.raw() += alpha * chemicalDirection;
  }
  system.time += alpha;
  system.updateConfigurations();
  system.computePotentialEnergy();

  while (true) {
    // Wolfe condition fulfillment
    if (system.energy.potentialEnergy <=
        (previousE.potentialEnergy + system.computeIntegratedPower(alpha) -
         c1 * alpha * (positionProjection + chemicalProjection))) {
      break;
    }

    // limit of backtraking iterations
    if (alpha < 1e-5 * characteristicTimeStep) {
      std::cout << "\n(time=" << system.time
                << ") line search failure! Simulation "
                   "stopped."
                << std::endl;
      system.backtraceEnergyGrowth(alpha, previousE);
      // recover the initial configuration
      system.time = init_time;
      system.proteinDensity = initial_protein;
      system.geometry.vpg->inputVertexPositions = initial_pos;
      system.testConservativeForcing(alpha);
      system.testConservativeForcing(characteristicTimeStep);
      EXIT = true;
      SUCCESS = false;
      break;
    }

    // backtracking time step
    alpha *= rho;
    if (system.parameters.variation.isShapeVariation) {
      toMatrix(system.geometry.vpg->inputVertexPositions) =
          toMatrix(initial_pos) + alpha * positionDirection;
    }
    if (system.parameters.variation.isProteinVariation) {
      system.proteinDensity.raw() =
          initial_protein.raw() + alpha * chemicalDirection;
    }
    system.time = init_time + alpha;
    system.updateConfigurations();
    system.computePotentialEnergy();

    // count the number of iterations
    count++;
  }

  // recover the initial configuration
  system.time = init_time;
  system.proteinDensity = initial_protein;
  system.geometry.vpg->inputVertexPositions = initial_pos;
  system.updateConfigurations();
  system.computePotentialEnergy();
  return alpha;
}
double Integrator::chemicalBacktrack(
    Eigen::Matrix<double, Eigen::Dynamic, 1> &chemicalDirection) {

  // cache energy of the last time step
  const Energy previousE = system.energy;

  // validate the directions
  double chemicalProjection = 0;
  chemicalProjection = (system.forces.chemicalPotential.raw().array() *
                        chemicalDirection.array())
                           .sum();
  if (chemicalProjection < 0) {
    mem3dg_runtime_warning("chemical evolution on energy "
                           "uphill direction!");
  }
  // calculate initial energy as reference level
  gc::VertexData<gc::Vector3> initial_pos(*system.geometry.mesh);
  initial_pos = system.geometry.vpg->inputVertexPositions;
  gc::VertexData<double> initial_protein(*system.geometry.mesh,
                                         system.proteinDensity.raw());
  const double init_time = system.time;

  // declare variables used in backtracking iterations
  double alpha = characteristicTimeStep;
  [[maybe_unused]] std::size_t count = 0;

  // zeroth iteration
  system.proteinDensity.raw() += alpha * chemicalDirection;
  system.time += alpha;
  system.updateConfigurations();
  system.computePotentialEnergy();

  while (true) {
    // Wolfe condition fulfillment
    if (system.energy.potentialEnergy <=
        (previousE.potentialEnergy - c1 * alpha * chemicalProjection)) {
      break;
    }

    // limit of backtraking iterations
    if (alpha < 1e-5 * characteristicTimeStep) {
      std::cout << "\n(time=" << system.time
                << ") chemicalBacktrack: line search failure! Simulation "
                   "stopped."
                << std::endl;
      system.backtraceEnergyGrowth(alpha, previousE);
      // recover the initial configuration
      system.time = init_time;
      system.proteinDensity = initial_protein;
      system.geometry.vpg->inputVertexPositions = initial_pos;
      system.testConservativeForcing(alpha);
      system.testConservativeForcing(characteristicTimeStep);
      EXIT = true;
      SUCCESS = false;
      break;
    }

    // backtracking time step
    alpha *= rho;
    system.proteinDensity.raw() =
        initial_protein.raw() + alpha * chemicalDirection;
    system.time = init_time + alpha;
    system.updateConfigurations();
    system.computePotentialEnergy();

    // count the number of iterations
    count++;
  }

  // recover the initial configuration
  system.time = init_time;
  system.proteinDensity = initial_protein;
  system.geometry.vpg->inputVertexPositions = initial_pos;
  system.updateConfigurations();
  system.computePotentialEnergy();
  return alpha;
}

double Integrator::NchemicalBacktrack(
    Eigen::Matrix<double, Eigen::Dynamic, 1> &chemicalDirection, 
    int i, double rho, double c1) {

  // cache energy of the last time step
  const Energy previousE = system.energy;

  // validate the directions
  double chemicalProjection = 0;
  chemicalProjection = (system.forces.chemicalPotentials[i].raw().array() *
                        chemicalDirection.array())
                           .sum();
  if (chemicalProjection < 0) {
    mem3dg_runtime_warning("chemical evolution on energy "
                           "uphill direction!");
  }
  // calculate initial energy as reference level
  gc::VertexData<gc::Vector3> initial_pos(*system.geometry.mesh);
  initial_pos = system.geometry.vpg->inputVertexPositions;
  gc::VertexData<double> initial_protein(*system.geometry.mesh,
                                         system.pDensities[i].raw());
  const double init_time = system.time;

  // declare variables used in backtracking iterations
  double alpha = characteristicTimeStep;
  std::size_t count = 0;

  // zeroth iteration
  system.pDensities[i].raw() += alpha * chemicalDirection;
  system.time += alpha;
  system.updateConfigurations();
  system.computePotentialEnergy();

  while (true) {
    // Wolfe condition fulfillment
    if (system.energy.potentialEnergy <=
        (previousE.potentialEnergy - c1 * alpha * chemicalProjection)) {
      break;
    }

    // limit of backtraking iterations
    if (alpha < 1e-5 * characteristicTimeStep) {
      std::cout << "\n(time=" << system.time
                << ") chemicalBacktrack: line search failure! Simulation "
                   "stopped."
                << std::endl;
      system.backtraceEnergyGrowth(alpha, previousE);
      // recover the initial configuration
      system.time = init_time;
      system.pDensities[i] = initial_protein;
      system.geometry.vpg->inputVertexPositions = initial_pos;
      system.testConservativeForcing(alpha);
      system.testConservativeForcing(characteristicTimeStep);
      EXIT = true;
      SUCCESS = false;
      break;
    }

    // backtracking time step
    alpha *= rho;
    system.pDensities[i].raw() =
        initial_protein.raw() + alpha * chemicalDirection;
    system.time = init_time + alpha;
    system.updateConfigurations();
    system.computePotentialEnergy();

    // count the number of iterations
    count++;
  }

  // recover the initial configuration
  system.time = init_time;
  system.pDensities[i] = initial_protein;
  system.geometry.vpg->inputVertexPositions = initial_pos;
  system.updateConfigurations();
  system.computePotentialEnergy();
  return alpha;
}

double Integrator::mechanicalBacktrack(
    Eigen::Matrix<double, Eigen::Dynamic, 3> &&positionDirection) {

  // cache energy of the last time step
  const Energy previousE = system.energy;

  // validate the directions
  double positionProjection = ((toMatrix(system.forces.conservativeForceVec) +
                                toMatrix(system.forces.externalForceVec))
                                   .array() *
                               positionDirection.array())
                                  .sum();
  if (positionProjection < 0)
    mem3dg_runtime_warning("Velocity on energy "
                           "uphill direction!");

  // calculate initial energy as reference level
<<<<<<< HEAD
  gc::VertexData<gc::Vector3> initial_pos(*system.geometry.mesh);
  initial_pos = system.geometry.vpg->inputVertexPositions;
  gc::VertexData<double> initial_protein(*system.geometry.mesh,
                                         system.proteinDensity.raw());

  std::vector<gc::VertexData<double>> initial_proteins;
  for (int j = 0; j < system.pDensities.size(); ++j){
    initial_proteins.push_back(gc::VertexData<double>(*system.geometry.mesh, 
                                                      system.pDensities[j].raw()));
  }

=======
  gc::VertexData<gc::Vector3> initial_pos(
      system.geometry.vpg->inputVertexPositions);
  gc::VertexData<double> initial_protein(system.proteinDensity);
>>>>>>> 1117a531
  const double init_time = system.time;

  // declare variables used in backtracking iterations
  double alpha = characteristicTimeStep;
  [[maybe_unused]] std::size_t count = 0;

  // zeroth iteration
  toMatrix(system.geometry.vpg->inputVertexPositions) +=
      alpha * positionDirection;
  system.time += alpha;
  system.updateConfigurations();
  system.computePotentialEnergy();

  while (true) {
    // Wolfe condition fulfillment
    if ((system.energy.potentialEnergy <=
         (previousE.potentialEnergy + system.computeIntegratedPower(alpha) -
          c1 * alpha * positionProjection)) &&
        std::isfinite(system.energy.potentialEnergy)) {
      break;
    }

    // limit of backtracking iterations
    if (alpha < 1e-5 * characteristicTimeStep) {
      std::cout << "\n(time=" << system.time
                << ") mechanicalBacktrack: line search failure! Simulation "
                   "stopped."
                << std::endl;
      system.backtraceEnergyGrowth(alpha, previousE);
      // recover the initial configuration
      system.time = init_time;
      system.proteinDensity = initial_protein;

      for (int j = 0; j < system.pDensities.size(); ++j){
        system.pDensities[j] = initial_proteins[j];
      }

      system.geometry.vpg->inputVertexPositions = initial_pos;
      system.testConservativeForcing(alpha);
      system.testConservativeForcing(characteristicTimeStep);
      EXIT = true;
      SUCCESS = false;
      break;
    }

    // backtracking time step
    alpha *= rho;
    toMatrix(system.geometry.vpg->inputVertexPositions) =
        toMatrix(initial_pos) + alpha * positionDirection;

    system.time = init_time + alpha;
    system.updateConfigurations();
    system.computePotentialEnergy();

    // count the number of iterations
    count++;
  }

  // recover the initial configuration
  system.time = init_time;
  system.proteinDensity = initial_protein;

  for (int j = 0; j < system.pDensities.size(); ++j) {
    system.pDensities[j] = initial_proteins[j];
  }

  system.geometry.vpg->inputVertexPositions = initial_pos;
  system.updateConfigurations();
  system.computePotentialEnergy();
  return alpha;
}

void Integrator::saveData(bool outputTrajFile, bool outputMeshFile,
                          bool printToConsole) {
  // print in-progress information in the console
  if (printToConsole) {
    std::cout
        << "\n"
        << "t: " << system.time << ", "
        << "n: " << frame << ", "
        << "isSmooth: " << system.isSmooth << "\n"
        << "A, tension: " << system.geometry.surfaceArea << ", "
        << system.forces.surfaceTension << ", "
        << "V, pressure: " << system.geometry.volume << ", "
        << system.forces.osmoticPressure << ", "
        << "h: "
        << toMatrix(system.geometry.vpg->inputVertexPositions).col(2).maxCoeff()
        << "\n"
        << "nFaces: " << system.geometry.mesh->nFaces() << "\n"
        << "minE: " << system.geometry.vpg->edgeLengths.raw().minCoeff()
        << "; maxE: " << system.geometry.vpg->edgeLengths.raw().maxCoeff()
        << "\n"
        << "minA: " << system.geometry.vpg->faceAreas.raw().minCoeff()
        << "; maxA: " << system.geometry.vpg->faceAreas.raw().maxCoeff() << "\n"
        << "E_total: " << system.energy.totalEnergy << "\n"
        << "E_kin: " << system.energy.kineticEnergy << "\n"
        << "E_pot: " << system.energy.potentialEnergy << "\n"
        << "W_ext: " << system.energy.externalWork << "\n"
        << "|e|Mech: " << system.mechErrorNorm << "\n"
        << "|e|Chem: " << system.chemErrorNorm << "\n"
        << "H: ["
        << (system.geometry.vpg->vertexMeanCurvatures.raw().array() /
            system.geometry.vpg->vertexDualAreas.raw().array())
               .minCoeff()
        << ","
        << (system.geometry.vpg->vertexMeanCurvatures.raw().array() /
            system.geometry.vpg->vertexDualAreas.raw().array())
               .maxCoeff()
        << "]"
        << "\n"
        << "K: ["
        << (system.geometry.vpg->vertexGaussianCurvatures.raw().array() /
            system.geometry.vpg->vertexDualAreas.raw().array())
               .minCoeff()
        << ","
        << (system.geometry.vpg->vertexGaussianCurvatures.raw().array() /
            system.geometry.vpg->vertexDualAreas.raw().array())
               .maxCoeff()
        << "]"
        << "\n"
        << "phi: [" << system.proteinDensity.raw().minCoeff() << ","
        << system.proteinDensity.raw().maxCoeff() << "]"
        << "\n"
        << "sum_phi: "
        << (system.proteinDensity * system.geometry.vpg->vertexDualAreas)
               .raw()
               .sum()
        << "\n"
        << "H0: [" << system.H0.raw().minCoeff() << ","
        << system.H0.raw().maxCoeff() << "]"
        << "\n"
        << "pDensities: ";

    for (int j = 0; j < system.pDensities.size(); ++j){
      std::cout << "[" << system.pDensities[j].raw().minCoeff() << "," << system.pDensities[j].raw().maxCoeff() << "] ";
    }
    std::cout << std::endl;
    std::cout << "|e|Chems: ";
    for (int j = 0; j < system.pDensities.size(); ++j){
      std::cout << system.chemErrorNorms[j] << ", ";
    }
    std::cout << std::endl;

    // report the backtracking if verbose
    if (timeStep != characteristicTimeStep && printToConsole) {
      std::cout << "timeStep: " << characteristicTimeStep << " -> " << timeStep
                << std::endl;
      system.testConservativeForcing(characteristicTimeStep);
    }

    if (EXIT)
      std::cout << "Simulation " << (SUCCESS ? "finished" : "failed")
                << ", and data saved to " + outputDirectory << std::endl;
  }

#ifdef MEM3DG_WITH_NETCDF
  // save variable to netcdf traj file
  if (outputTrajFile)
    saveMutableNetcdfData();
#endif

  // save variable to richData and save ply file
  if (outputMeshFile) {

    std::stringstream ss;
    ss << "/" << (int)frame << "_" << (int)system.time << "_.";
    if (ifJustGeometryPly) {
      ss << "obj";
    } else {
      ss << "ply";
    }
    system.saveRichData(outputDirectory + "/" + ss.str(), ifJustGeometryPly);
  }

  frame++;
}

#ifdef MEM3DG_WITH_NETCDF
void Integrator::createMutableNetcdfFile(bool isContinue) {
  // initialize netcdf traj file
  if (isContinue) {
    mutableTrajFile.open(outputDirectory + "/" + trajFileName,
                         TrajFile::NcFile::write, system.pDensities.size());
  } else {
    mutableTrajFile.createNewFile(outputDirectory + "/" + trajFileName,
                                  TrajFile::NcFile::replace, system.pDensities.size());
  }
  isMutableNetcdfFileCreated = true;
  // mutableTrajFile.writeMask(toMatrix(f.forces.forceMask).rowwise().sum());
  // if (!f.mesh->hasBoundary()) {
  //   mutableTrajFile.writeRefSurfArea(f.parameters.tension.At);
  // }
}

void Integrator::closeMutableNetcdfFile() {
  if (isMutableNetcdfFileCreated) {
    mutableTrajFile.close();
  }
}

void Integrator::saveMutableNetcdfData() {
  // scalar quantities
  // write time
  mutableTrajFile.writeTime(frame, system.time);

  // write dynamic properties
  mutableTrajFile.writeVelocity(frame, system.velocity);
  if (system.parameters.external.form != NULL)
    mutableTrajFile.writeExternalForce(frame, system.forces.externalForceVec);

  // write static properties
  mutableTrajFile.writeCoords(frame, *system.geometry.vpg);
  mutableTrajFile.writeRefCoords(frame, *system.geometry.refVpg);
  mutableTrajFile.writeTopology(frame, *system.geometry.mesh);
  mutableTrajFile.writeProteinDensity(frame, system.proteinDensity);
  mutableTrajFile.writeNumProtein(frame, system.pDensities.size());
  for (int j = 0; j < system.pDensities.size(); j++)
    mutableTrajFile.writeProteinDensities(frame, system.pDensities[j], j);
  mutableTrajFile.writeNotableVertex(frame, system.geometry.notableVertex);
  mutableTrajFile.sync();
}
#endif

} // namespace integrator
} // namespace solver
} // namespace mem3dg<|MERGE_RESOLUTION|>--- conflicted
+++ resolved
@@ -365,7 +365,6 @@
                            "uphill direction!");
 
   // calculate initial energy as reference level
-<<<<<<< HEAD
   gc::VertexData<gc::Vector3> initial_pos(*system.geometry.mesh);
   initial_pos = system.geometry.vpg->inputVertexPositions;
   gc::VertexData<double> initial_protein(*system.geometry.mesh,
@@ -377,11 +376,6 @@
                                                       system.pDensities[j].raw()));
   }
 
-=======
-  gc::VertexData<gc::Vector3> initial_pos(
-      system.geometry.vpg->inputVertexPositions);
-  gc::VertexData<double> initial_protein(system.proteinDensity);
->>>>>>> 1117a531
   const double init_time = system.time;
 
   // declare variables used in backtracking iterations
