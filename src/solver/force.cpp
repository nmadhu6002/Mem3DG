--- conflicted
+++ resolved
@@ -136,7 +136,6 @@
                   proteinDensity, he) /
                   geometry.vpg->faceAreas[fID]
             : gc::Vector3{0.0, 0.0, 0.0};
-<<<<<<< HEAD
     std::vector<gc::Vector3> dirichletVecs;
     for (int j = 0; j < n; j++){
       dirichletVecs.push_back(interiorHalfedge
@@ -145,10 +144,6 @@
                                         geometry.vpg->faceAreas[fID]
                                   : gc::Vector3{0.0, 0.0, 0.0});
     }
-=======
-
-    //  bool boundaryVertex = v.isBoundary();
->>>>>>> 70cf2519
     gc::Vector3 gaussVarVec1 =
         v.isBoundary() ? gc::Vector3{0.0, 0.0, 0.0}
                        : -geometry.computeCornerAngleVariation(he, he.vertex());
@@ -216,7 +211,6 @@
           parameters.dirichlet.eta *
           (0.125 * dirichletVec - 0.5 * dphi_ijk.norm2() * oneSidedAreaGrad);
 
-<<<<<<< HEAD
     for (int j = 0; j < n; ++j){
       if (pParameters[j].epsilon != 0) // adsorption force
         adsorptionForceVec -= (pDensitiesi[j] / 3 + pDensitiesj[j] * 2 / 3) *
@@ -240,8 +234,6 @@
             (0.125 * dirichletVecs[j] - 0.5 * dphi_ijks[j].norm2() * oneSidedAreaGrad);
     }
 
-=======
->>>>>>> 70cf2519
     if (parameters.bending.alpha != 0) // area difference force
       areaDifferenceForceVec -=
           4 * areaDifferenceK *
