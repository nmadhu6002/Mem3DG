// Membrane Dynamics in 3D using Discrete Differential Geometry (Mem3DG)
//
// This Source Code Form is subject to the terms of the Mozilla Public
// License, v. 2.0. If a copy of the MPL was not distributed with this
// file, You can obtain one at http://mozilla.org/MPL/2.0/.
//
// Copyright (c) 2020:
//     Laboratory for Computational Cellular Mechanobiology
//     Cuncheng Zhu (cuzhu@eng.ucsd.edu)
//     Christopher T. Lee (ctlee@ucsd.edu)
//     Ravi Ramamoorthi (ravir@cs.ucsd.edu)
//     Padmini Rangamani (prangamani@eng.ucsd.edu)
//

#include <pybind11/iostream.h>
#include <pybind11/pybind11.h>
#include <pybind11/stl.h>

#include "mem3dg/solver/ddgsolver.h"

#include <geometrycentral/surface/rich_surface_mesh_data.h>
#include <geometrycentral/surface/surface_mesh.h>

#include "mem3dg/solver/force.h"

namespace ddgsolver {
namespace py = pybind11;

// Initialize the `pymem3dg` module
PYBIND11_MODULE(pymem3dg, pymem3dg) {
  pymem3dg.doc() = "Python wrapper around the DDG solver C++ library.";

  pymem3dg.def(
      "driver_ply", &driver_ply,
      "the driver function for input .ply mesh file ", py::arg("verbosity"),
      py::arg("inputMesh"), py::arg("refMesh"), py::arg("nSub"),
      py::arg("isTuftedLaplacian"), py::arg("isProtein"),
      py::arg("mollifyFactor"), py::arg("isVertexShift"), py::arg("Kb"),
      py::arg("H0"), py::arg("sharpness"), py::arg("r_H0"), py::arg("Kse"),
      py::arg("Kst"), py::arg("Ksl"), py::arg("Ksg"), py::arg("Kv"),
<<<<<<< HEAD
      py::arg("eta"), py::arg("epsilon"), py::arg("Bc"), py::arg("Vt"),
      py::arg("gamma"), py::arg("kt"), py::arg("pt"), py::arg("Kf"),
      py::arg("conc"), py::arg("height"), py::arg("radius"), py::arg("h"),
      py::arg("T"), py::arg("eps"), py::arg("closeZone"), py::arg("increment"),
      py::arg("tSave"), py::arg("tMollify"), py::arg("outputDir"),
=======
      py::arg("epsilon"), py::arg("Bc"), py::arg("Vt"), py::arg("gamma"),
      py::arg("kt"), py::arg("pt"), py::arg("Kf"), py::arg("conc"),
      py::arg("height"), py::arg("radius"), py::arg("h"), py::arg("T"),
      py::arg("eps"), py::arg("closeZone"), py::arg("increment"),
      py::arg("tSave"), py::arg("tMollify"), py::arg("outputDir"), py::arg("errorJumpLim"),
>>>>>>> c8b263cf
      R"delim(
               Run the driver.

               Args:
                   filename (:py:class:`str`): Filename to read.
            
               Returns:
                   :py:class:`int`: success.
            )delim");

  pymem3dg.def("viewer", &viewer, " a visualization function",
               py::arg("fileName"), py::arg("mean_curvature"),
               py::arg("spon_curvature"), py::arg("ext_pressure"),
               py::arg("physical_pressure"), py::arg("capillary_pressure"),
               py::arg("bending_pressure"), py::arg("line_pressure"));

  pymem3dg.def("genIcosphere", &genIcosphere, "Generate a icosphere .ply file",
               py::arg("nSub"), py::arg("path"), py::arg("R"));

#ifdef MEM3DG_WITH_NETCDF
  pymem3dg.def(
      "driver_nc", &driver_nc,
      " a driver function for input .nc trajectory file", py::arg("verbosity"),
      py::arg("trajFile"), py::arg("startingFrame"),
      py::arg("isTuftedLaplacian"), py::arg("isProtein"),
      py::arg("mollifyFactor"), py::arg("isVertexShift"), py::arg("Kb"),
      py::arg("H0"), py::arg("sharpness"), py::arg("r_H0"), py::arg("Kse"),
      py::arg("Kst"), py::arg("Ksl"), py::arg("Ksg"), py::arg("Kv"),
<<<<<<< HEAD
      py::arg("eta"), py::arg("epsilon"), py::arg("Bc"), py::arg("Vt"),
      py::arg("gamma"), py::arg("kt"), py::arg("pt"), py::arg("Kf"),
      py::arg("conc"), py::arg("height"), py::arg("radius"), py::arg("h"),
      py::arg("T"), py::arg("eps"), py::arg("closeZone"), py::arg("increment"),
      py::arg("tSave"), py::arg("tMollify"), py::arg("outputDir"),
=======
      py::arg("epsilon"), py::arg("Bc"), py::arg("Vt"), py::arg("gamma"),
      py::arg("kt"), py::arg("pt"), py::arg("Kf"), py::arg("conc"),
      py::arg("height"), py::arg("radius"), py::arg("h"), py::arg("T"),
      py::arg("eps"), py::arg("closeZone"), py::arg("increment"),
      py::arg("tSave"), py::arg("tMollify"), py::arg("outputDir"), py::arg("errorJumpLim"),
>>>>>>> c8b263cf
      R"delim(
               Run the driver.

               Args:
                   filename (:py:class:`str`): Filename to read.
            
               Returns:
                   :py:class:`int`: success.
            )delim");
  pymem3dg.def("view_animation", &view_animation, " a visualization function",
               py::arg("fileName"), py::arg("ref_coord"), py::arg("velocity"),
               py::arg("mean_curvature"), py::arg("spon_curvature"),
               py::arg("ext_pressure"), py::arg("physical_pressure"),
               py::arg("capillary_pressure"), py::arg("bending_pressure"),
               py::arg("line_pressure"), py::arg("mask"), py::arg("H_H0"));
#endif
};
} // namespace ddgsolver<|MERGE_RESOLUTION|>--- conflicted
+++ resolved
@@ -38,19 +38,11 @@
       py::arg("mollifyFactor"), py::arg("isVertexShift"), py::arg("Kb"),
       py::arg("H0"), py::arg("sharpness"), py::arg("r_H0"), py::arg("Kse"),
       py::arg("Kst"), py::arg("Ksl"), py::arg("Ksg"), py::arg("Kv"),
-<<<<<<< HEAD
       py::arg("eta"), py::arg("epsilon"), py::arg("Bc"), py::arg("Vt"),
       py::arg("gamma"), py::arg("kt"), py::arg("pt"), py::arg("Kf"),
       py::arg("conc"), py::arg("height"), py::arg("radius"), py::arg("h"),
       py::arg("T"), py::arg("eps"), py::arg("closeZone"), py::arg("increment"),
-      py::arg("tSave"), py::arg("tMollify"), py::arg("outputDir"),
-=======
-      py::arg("epsilon"), py::arg("Bc"), py::arg("Vt"), py::arg("gamma"),
-      py::arg("kt"), py::arg("pt"), py::arg("Kf"), py::arg("conc"),
-      py::arg("height"), py::arg("radius"), py::arg("h"), py::arg("T"),
-      py::arg("eps"), py::arg("closeZone"), py::arg("increment"),
       py::arg("tSave"), py::arg("tMollify"), py::arg("outputDir"), py::arg("errorJumpLim"),
->>>>>>> c8b263cf
       R"delim(
                Run the driver.
 
@@ -79,19 +71,11 @@
       py::arg("mollifyFactor"), py::arg("isVertexShift"), py::arg("Kb"),
       py::arg("H0"), py::arg("sharpness"), py::arg("r_H0"), py::arg("Kse"),
       py::arg("Kst"), py::arg("Ksl"), py::arg("Ksg"), py::arg("Kv"),
-<<<<<<< HEAD
       py::arg("eta"), py::arg("epsilon"), py::arg("Bc"), py::arg("Vt"),
       py::arg("gamma"), py::arg("kt"), py::arg("pt"), py::arg("Kf"),
       py::arg("conc"), py::arg("height"), py::arg("radius"), py::arg("h"),
       py::arg("T"), py::arg("eps"), py::arg("closeZone"), py::arg("increment"),
-      py::arg("tSave"), py::arg("tMollify"), py::arg("outputDir"),
-=======
-      py::arg("epsilon"), py::arg("Bc"), py::arg("Vt"), py::arg("gamma"),
-      py::arg("kt"), py::arg("pt"), py::arg("Kf"), py::arg("conc"),
-      py::arg("height"), py::arg("radius"), py::arg("h"), py::arg("T"),
-      py::arg("eps"), py::arg("closeZone"), py::arg("increment"),
       py::arg("tSave"), py::arg("tMollify"), py::arg("outputDir"), py::arg("errorJumpLim"),
->>>>>>> c8b263cf
       R"delim(
                Run the driver.
 
